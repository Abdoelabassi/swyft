--- conflicted
+++ resolved
@@ -428,7 +428,6 @@
             Need to have a cluster which uses only processes since each
             instance of the model is run in a separate subdirectory.
         """
-<<<<<<< HEAD
         with tempfile.TemporaryDirectory() as tmpdir:
             with LocalCluster(
                 n_workers=2,
@@ -438,7 +437,11 @@
             ) as cluster:
 
                 def set_input(v):
-                    return f"{v[0]} + {v[1]}\n"
+                    ctx = decimal.Context()
+                    ctx.prec = 16
+                    return "{} + {}\n".format(
+                        ctx.create_decimal(repr(v[0])), ctx.create_decimal(repr(v[1]))
+                    )
 
                 def get_output(stdout, _):
                     return {"sum": float(stdout)}
@@ -464,40 +467,4 @@
                 )
 
                 assert np.all(sim_status == SimulationStatus.FINISHED)
-                assert not np.any(np.isclose(sims["sum"], 0.0))
-=======
-        cluster = LocalCluster(n_workers=2, processes=True, threads_per_worker=1)
-
-        def set_input(v):
-            ctx = decimal.Context()
-            ctx.prec = 16
-            return "{} + {}\n".format(
-                ctx.create_decimal(repr(v[0])), ctx.create_decimal(repr(v[1]))
-            )
-
-        def get_output(stdout, _):
-            return {"sum": float(stdout)}
-
-        simulator = DaskSimulator.from_command(
-            command="bc -l",
-            set_input_method=set_input,
-            get_output_method=get_output,
-            pnames=2,
-            sim_shapes={"sum": ()},
-        )
-        simulator.set_dask_cluster(cluster)
-
-        pars = np.random.random((100, 2))
-        sims = dict(sum=np.zeros(100))
-        sim_status = np.full(100, SimulationStatus.RUNNING, dtype=np.int)
-
-        simulator._run(
-            v=pars,
-            sims=sims,
-            sim_status=sim_status,
-            indices=np.arange(100, dtype=np.int),
-        )
-
-        assert np.all(sim_status == SimulationStatus.FINISHED)
-        assert not np.any(np.isclose(sims["sum"], 0.0))
->>>>>>> 4aa789e9
+                assert not np.any(np.isclose(sims["sum"], 0.0))