import tempfile
import time
import unittest

import numpy as np
import zarr
from dask.distributed import LocalCluster, get_client

from swyft import DaskSimulator, Prior, Simulator
from swyft.store.simulator import SimulationStatus


def model(params):
    p = np.linspace(-1, 1, 10)
    a, b = params
    mu = p * a + b
    return dict(x=mu)


def model_fail_if_negative(param):
    if param < 1:
        assert ValueError
    else:
        mu = param
    return dict(x=mu)


def model_inf_if_negative(param):
    if param < 1:
        mu = np.inf
    else:
        mu = param
    return dict(x=mu)


def _wait_for_all_tasks(timeout=20):
    client = get_client()
    start_time = time.time()
    while time.time() - start_time < timeout:
        if len(client.who_has()) == 0:
            break
        time.sleep(0.1)


<<<<<<< HEAD
def test_run_simulator_with_processes_and_numpy_array():
    """
    If the store is in memory (here a Numpy array) and the Dask workers do not
    share  memory with the client (e.g. we have a processes-based cluster),
    collect_in_memory must be set to True.
    """
    cluster = LocalCluster(n_workers=2, processes=True, threads_per_worker=1)
    simulator = DaskSimulator(model, sim_shapes=dict(x=(10,)), parameter_names=2)
    simulator.set_dask_cluster(cluster)

    pars = np.random.random((100, 2))
    sims = dict(x=np.zeros((100, 10)))
    sim_status = np.full(100, SimulationStatus.RUNNING, dtype=np.int)

    simulator._run(
        v=pars,
        sims=sims,
        sim_status=sim_status,
        indices=np.arange(100, dtype=np.int),
        collect_in_memory=True,
        batch_size=20,
    )

    assert np.all(sim_status == SimulationStatus.FINISHED)
    assert not np.all(np.isclose(sims["x"].sum(axis=1), 0.0))
    simulator.client.close()
    cluster.close()


def test_run_simulator_with_threads_and_numpy_array():
    """
    If the store is in memory (here a Numpy array) and the Dask workers share
    memory with the client (i.e. we have a threads-based cluster),
    collect_in_memory can be set to False.
    """
    cluster = LocalCluster(n_workers=2, processes=False, threads_per_worker=1)
    simulator = DaskSimulator(model, sim_shapes=dict(x=(10,)), parameter_names=2)
    simulator.set_dask_cluster(cluster)

    pars = np.random.random((100, 2))
    sims = dict(x=np.zeros((100, 10)))
    sim_status = np.full(100, SimulationStatus.RUNNING, dtype=np.int)

    # the following is non-blocking (it immediately returns)
    simulator._run(
        v=pars,
        sims=sims,
        sim_status=sim_status,
        indices=np.arange(100, dtype=np.int),
        collect_in_memory=False,
        batch_size=20,
    )

    # need to wait for tasks to be completed
    _wait_for_all_tasks()

    assert np.all(sim_status == SimulationStatus.FINISHED)
    assert not np.all(np.isclose(sims["x"].sum(axis=1), 0.0))
    simulator.client.close()
    cluster.close()


def test_run_simulator_with_processes_and_zarr_memory_store():
    """
    If the store is in memory (here a Zarr MemoryStore) and the Dask workers do
    not share memory with the client (i.e. we have a processes-based cluster),
    collect_in_memory must be set to True.
    """
    cluster = LocalCluster(n_workers=2, processes=True, threads_per_worker=1)
    simulator = DaskSimulator(model, sim_shapes=dict(x=(10,)), parameter_names=2)
    simulator.set_dask_cluster(cluster)

    pars = zarr.zeros((100, 2))
    pars[:, :] = np.random.random(pars.shape)
    x = zarr.zeros((100, 10))
    sims = dict(x=x.oindex)
    sim_status = zarr.full(100, SimulationStatus.RUNNING, dtype="int")

    simulator._run(
        v=pars,
        sims=sims,
        sim_status=sim_status.oindex,
        indices=np.arange(100, dtype=np.int),
        collect_in_memory=True,
        batch_size=20,
    )

    assert np.all(sim_status[:] == SimulationStatus.FINISHED)
    assert not np.all(np.isclose(sims["x"][:, :].sum(axis=1), 0.0))
    simulator.client.close()
    cluster.close()


def test_run_simulator_with_threads_and_zarr_memory_store():
    """
    If the store is in memory (here a Zarr MemoryStore) and the Dask workers
    share memory with the client (i.e. we have a threads-based cluster),
    collect_in_memory can be set to False.
    """
    cluster = LocalCluster(n_workers=2, processes=False, threads_per_worker=1)
    simulator = DaskSimulator(model, sim_shapes=dict(x=(10,)), parameter_names=2)
    simulator.set_dask_cluster(cluster)

    pars = zarr.zeros((100, 2))
    pars[:, :] = np.random.random(pars.shape)
    x = zarr.zeros((100, 10))
    sims = dict(x=x.oindex)
    sim_status = zarr.full(100, SimulationStatus.RUNNING, dtype="int")

    # the following is non-blocking (it immediately returns)
    simulator._run(
        v=pars,
        sims=sims,
        sim_status=sim_status.oindex,
        indices=np.arange(100, dtype=np.int),
        collect_in_memory=False,
        batch_size=20,
    )

    # need to wait for tasks to be completed
    _wait_for_all_tasks()

    assert np.all(sim_status[:] == SimulationStatus.FINISHED)
    assert not np.all(np.isclose(sims["x"][:, :].sum(axis=1), 0.0))
    simulator.client.close()
    cluster.close()


def test_run_simulator_with_threads_and_zarr_directory_store():
    """
    If the store is on disk (here a Zarr DirectoryStore), collect_in_memory can
    be set to False (but synchronization needs to be employed).
    """
    cluster = LocalCluster(n_workers=2, processes=False, threads_per_worker=1)
    simulator = DaskSimulator(model, sim_shapes=dict(x=(10,)), parameter_names=2)
    simulator.set_dask_cluster(cluster)

    with tempfile.TemporaryDirectory() as tmpdir:
        pars = zarr.open(f"{tmpdir}/pars.zarr", shape=(100, 2))
        pars[:, :] = np.random.random(pars.shape)
        x = zarr.open(
            f"{tmpdir}/x.zarr", shape=(100, 10), synchronizer=zarr.ThreadSynchronizer()
=======
class TestSimulator(unittest.TestCase):
    def test_run_simulator_all_pass(self):
        simulator = Simulator(model, sim_shapes=dict(x=(10,)), pnames=2)
        pars = np.random.random((100, 2))
        sims = dict(x=np.zeros((100, 10)))
        sim_status = np.full(100, SimulationStatus.RUNNING, dtype=np.int)

        simulator._run(
            v=pars,
            sims=sims,
            sim_status=sim_status,
            indices=np.arange(100, dtype=np.int),
        )

        assert np.all(sim_status == SimulationStatus.FINISHED)
        assert not np.all(np.isclose(sims["x"].sum(axis=1), 0.0))

    def test_run_simulator_fail_on_wrong_sim_shape(self):
        simulator = Simulator(model, sim_shapes=dict(x=(11,)), pnames=2)
        pars = np.random.random((100, 2))
        sims = dict(x=np.zeros((100, 11)))
        sim_status = np.full(100, SimulationStatus.RUNNING, dtype=np.int)

        self.assertRaises(
            ValueError,
            simulator._run,
            pars,
            sims,
            sim_status,
            np.arange(100, dtype=np.int),
>>>>>>> 8a6d53e3
        )

    def test_run_simulator_fail_on_wrong_num_params(self):
        simulator = Simulator(model, sim_shapes=dict(x=(10,)), pnames=1)
        pars = np.random.random((100, 1))
        sims = dict(x=np.zeros((100, 10)))
        sim_status = np.full(100, SimulationStatus.RUNNING, dtype=np.int)

        simulator._run(
            v=pars,
            sims=sims,
            sim_status=sim_status,
            indices=np.arange(100, dtype=np.int),
        )

        assert np.all(sim_status == SimulationStatus.FAILED)

    def test_run_simulator_partial_fail(self):
        simulator = Simulator(model_fail_if_negative, sim_shapes=dict(x=(1,)), pnames=1)
        pars = np.ones((100,))
        pars[0:49] = -1
        sims = dict(x=np.zeros((100, 1)))
        sim_status = np.full(100, SimulationStatus.RUNNING, dtype=np.int)

        simulator._run(
            v=pars,
            sims=sims,
            sim_status=sim_status,
            indices=np.arange(100, dtype=np.int),
        )

        assert np.all(sim_status[:49] == SimulationStatus.FAILED)
        assert np.all(sim_status[50:] == SimulationStatus.FINISHED)

    def test_run_simulator_partial_fail_on_inf(self):
        simulator = Simulator(
            model_inf_if_negative,
            sim_shapes=dict(x=(1,)),
            pnames=1,
            fail_on_non_finite=True,
        )
        pars = np.ones((100,))
        pars[0:49] = -1
        sims = dict(x=np.zeros((100, 1)))
        sim_status = np.full(100, SimulationStatus.RUNNING, dtype=np.int)

        simulator._run(
            v=pars,
            sims=sims,
            sim_status=sim_status,
            indices=np.arange(100, dtype=np.int),
        )

        assert np.all(sim_status[:49] == SimulationStatus.FAILED)
        assert np.all(sim_status[50:] == SimulationStatus.FINISHED)

    def test_run_simulator_pass_on_inf(self):
        simulator = Simulator(
            model_inf_if_negative,
            sim_shapes=dict(x=(1,)),
            pnames=1,
            fail_on_non_finite=False,
        )
        pars = np.ones((100,))
        pars[0:49] = -1
        sims = dict(x=np.zeros((100, 1)))
        sim_status = np.full(100, SimulationStatus.RUNNING, dtype=np.int)

        simulator._run(
            v=pars,
            sims=sims,
            sim_status=sim_status,
            indices=np.arange(100, dtype=np.int),
        )

        assert np.all(sim_status[50:] == SimulationStatus.FINISHED)

    def test_run_simulator_with_zarr_memory_store(self):
        """Test the simulator with a store based on Zarr MemoryStore."""
        simulator = Simulator(model, sim_shapes=dict(x=(10,)), pnames=2)

        pars = zarr.zeros((100, 2))
        pars[:, :] = np.random.random(pars.shape)
        x = zarr.zeros((100, 10))
        sims = dict(x=x.oindex)
        sim_status = zarr.full(100, SimulationStatus.RUNNING, dtype="int")

        simulator._run(
            v=pars,
            sims=sims,
            sim_status=sim_status.oindex,
            indices=np.arange(100, dtype=np.int),
        )

        assert np.all(sim_status[:] == SimulationStatus.FINISHED)
        assert not np.all(np.isclose(sims["x"][:, :].sum(axis=1), 0.0))

    def test_run_simulator_with_zarr_directory_store(self):
        """Test simulator with a store based on Zarr DirectoryStore."""
        simulator = Simulator(model, sim_shapes=dict(x=(10,)), pnames=2)

        with tempfile.TemporaryDirectory() as tmpdir:
            pars = zarr.open(f"{tmpdir}/pars.zarr", shape=(100, 2))
            pars[:, :] = np.random.random(pars.shape)
            x = zarr.open(f"{tmpdir}/x.zarr", shape=(100, 10))
            x[:, :] = 0.0
            sims = dict(x=x.oindex)
            sim_status = zarr.open(f"{tmpdir}/sim_status.zarr", shape=(100,))
            sim_status[:] = np.full(100, SimulationStatus.RUNNING, dtype="int")

            simulator._run(
                v=pars,
                sims=sims,
                sim_status=sim_status.oindex,
                indices=np.arange(100, dtype=np.int),
            )

            assert np.all(sim_status[:] == SimulationStatus.FINISHED)
            assert not np.all(np.isclose(sims["x"][:, :].sum(axis=1), 0.0))

    def test_setup_simulator_from_model_function(self):
        prior = Prior(lambda u: u * 2 - 1, 2)
        simulator = Simulator.from_model(model, prior)
        assert len(simulator.pnames) == 2
        assert simulator.sim_shapes == {"x": (10,)}

    def test_run_a_simulator_that_is_setup_from_command_line(self):
        def set_input(v):
            return f"{v[0]} + {v[1]}\n"

        def get_output(stdout, _):
            return {"sum": float(stdout)}

        simulator = Simulator.from_command(
            command="bc -l",
            set_input_method=set_input,
            get_output_method=get_output,
            pnames=2,
            sim_shapes={"sum": ()},
        )

        pars = np.random.random((100, 2))
        sims = dict(sum=np.zeros(100))
        sim_status = np.full(100, SimulationStatus.RUNNING, dtype=np.int)

        simulator._run(
            v=pars,
            sims=sims,
            sim_status=sim_status,
            indices=np.arange(100, dtype=np.int),
        )

        assert np.all(sim_status == SimulationStatus.FINISHED)
        assert not np.any(np.isclose(sims["sum"], 0.0))


class TestDaskSimulator(unittest.TestCase):
    def test_connect_to_dask_simulator(self):
        cluster = LocalCluster(n_workers=2, processes=True, threads_per_worker=1)
        simulator = DaskSimulator(
            model_fail_if_negative, sim_shapes=dict(x=(10,)), pnames=2
        )
        simulator.set_dask_cluster(cluster)
        assert cluster.name == simulator.client.cluster.name
        simulator.client.close()
        cluster.close()

    def test_run_simulator_with_processes_and_numpy_array(self):
        """
        If the store is in memory (here a Numpy array) and the Dask workers do not
        share  memory with the client (e.g. we have a processes-based cluster),
        collect_in_memory must be set to True.
        """
        cluster = LocalCluster(n_workers=2, processes=True, threads_per_worker=1)
        simulator = DaskSimulator(model, sim_shapes=dict(x=(10,)), pnames=2)
        simulator.set_dask_cluster(cluster)

        pars = np.random.random((100, 2))
        sims = dict(x=np.zeros((100, 10)))
        sim_status = np.full(100, SimulationStatus.RUNNING, dtype=np.int)

        simulator._run(
            v=pars,
            sims=sims,
            sim_status=sim_status,
            indices=np.arange(100, dtype=np.int),
            collect_in_memory=True,
            batch_size=20,
        )

        assert np.all(sim_status == SimulationStatus.FINISHED)
        assert not np.all(np.isclose(sims["x"].sum(axis=1), 0.0))
        simulator.client.close()
        cluster.close()

    def test_run_simulator_with_threads_and_numpy_array(self):
        """
        If the store is in memory (here a Numpy array) and the Dask workers share
        memory with the client (i.e. we have a threads-based cluster),
        collect_in_memory can be set to False.
        """
        cluster = LocalCluster(n_workers=2, processes=False, threads_per_worker=1)
        simulator = DaskSimulator(model, sim_shapes=dict(x=(10,)), pnames=2)
        simulator.set_dask_cluster(cluster)

        pars = np.random.random((100, 2))
        sims = dict(x=np.zeros((100, 10)))
        sim_status = np.full(100, SimulationStatus.RUNNING, dtype=np.int)

        # the following is non-blocking (it immediately returns)
        simulator._run(
            v=pars,
            sims=sims,
            sim_status=sim_status,
            indices=np.arange(100, dtype=np.int),
            collect_in_memory=False,
            batch_size=20,
        )

        # need to wait for tasks to be completed
        _wait_for_all_tasks()

        assert np.all(sim_status == SimulationStatus.FINISHED)
        assert not np.all(np.isclose(sims["x"].sum(axis=1), 0.0))
        simulator.client.close()
        cluster.close()

    def test_run_simulator_with_processes_and_zarr_memory_store(self):
        """
        If the store is in memory (here a Zarr MemoryStore) and the Dask workers do
        not share memory with the client (i.e. we have a processes-based cluster),
        collect_in_memory must be set to True.
        """
        cluster = LocalCluster(n_workers=2, processes=True, threads_per_worker=1)
        simulator = DaskSimulator(model, sim_shapes=dict(x=(10,)), pnames=2)
        simulator.set_dask_cluster(cluster)

        pars = zarr.zeros((100, 2))
        pars[:, :] = np.random.random(pars.shape)
        x = zarr.zeros((100, 10))
        sims = dict(x=x.oindex)
        sim_status = zarr.full(100, SimulationStatus.RUNNING, dtype="int")

<<<<<<< HEAD
def test_run_simulator_with_processes_and_zarr_directory_store():
    """
    If the store is on disk (here a Zarr DirectoryStore), collect_in_memory can
    be set to False (but synchronization needs to be employed).
    """
    cluster = LocalCluster(n_workers=2, processes=True, threads_per_worker=1)
    simulator = DaskSimulator(model, sim_shapes=dict(x=(10,)), parameter_names=2)
    simulator.set_dask_cluster(cluster)
=======
        simulator._run(
            v=pars,
            sims=sims,
            sim_status=sim_status.oindex,
            indices=np.arange(100, dtype=np.int),
            collect_in_memory=True,
            batch_size=20,
        )
>>>>>>> 8a6d53e3

        assert np.all(sim_status[:] == SimulationStatus.FINISHED)
        assert not np.all(np.isclose(sims["x"][:, :].sum(axis=1), 0.0))
        simulator.client.close()
        cluster.close()

    def test_run_simulator_with_threads_and_zarr_memory_store(self):
        """
        If the store is in memory (here a Zarr MemoryStore) and the Dask workers
        share memory with the client (i.e. we have a threads-based cluster),
        collect_in_memory can be set to False.
        """
        cluster = LocalCluster(n_workers=2, processes=False, threads_per_worker=1)
        simulator = DaskSimulator(model, sim_shapes=dict(x=(10,)), pnames=2)
        simulator.set_dask_cluster(cluster)

        pars = zarr.zeros((100, 2))
        pars[:, :] = np.random.random(pars.shape)
        x = zarr.zeros((100, 10))
        sims = dict(x=x.oindex)
        sim_status = zarr.full(100, SimulationStatus.RUNNING, dtype="int")

        # the following is non-blocking (it immediately returns)
        simulator._run(
            v=pars,
            sims=sims,
            sim_status=sim_status.oindex,
            indices=np.arange(100, dtype=np.int),
            collect_in_memory=False,
            batch_size=20,
        )

        # need to wait for tasks to be completed
        _wait_for_all_tasks()

        assert np.all(sim_status[:] == SimulationStatus.FINISHED)
        assert not np.all(np.isclose(sims["x"][:, :].sum(axis=1), 0.0))
        simulator.client.close()
        cluster.close()

    def test_run_simulator_with_threads_and_zarr_directory_store(self):
        """
        If the store is on disk (here a Zarr DirectoryStore), collect_in_memory can
        be set to False (but synchronization needs to be employed).
        """
        cluster = LocalCluster(n_workers=2, processes=False, threads_per_worker=1)
        simulator = DaskSimulator(model, sim_shapes=dict(x=(10,)), pnames=2)
        simulator.set_dask_cluster(cluster)

        with tempfile.TemporaryDirectory() as tmpdir:
            pars = zarr.open(f"{tmpdir}/pars.zarr", shape=(100, 2))
            pars[:, :] = np.random.random(pars.shape)
            x = zarr.open(
                f"{tmpdir}/x.zarr",
                shape=(100, 10),
                synchronizer=zarr.ThreadSynchronizer(),
            )
            x[:, :] = 0.0
            sims = dict(x=x.oindex)
            sim_status = zarr.open(
                f"{tmpdir}/sim_status.zarr",
                shape=(100,),
                synchronizer=zarr.ThreadSynchronizer(),
            )
            sim_status[:] = np.full(100, SimulationStatus.RUNNING, dtype="int")

            # the following is non-blocking (it immediately returns)
            simulator._run(
                v=pars,
                sims=sims,
                sim_status=sim_status.oindex,
                indices=np.arange(100, dtype=np.int),
                collect_in_memory=False,
                batch_size=20,
            )

            # need to wait for tasks to be completed
            _wait_for_all_tasks()

            assert np.all(sim_status[:] == SimulationStatus.FINISHED)
            assert not np.all(np.isclose(sims["x"][:, :].sum(axis=1), 0.0))
        simulator.client.close()
        cluster.close()

    def test_run_simulator_with_processes_and_zarr_directory_store(self):
        """
        If the store is on disk (here a Zarr DirectoryStore), collect_in_memory can
        be set to False (but synchronization needs to be employed).
        """
        cluster = LocalCluster(n_workers=2, processes=True, threads_per_worker=1)
        simulator = DaskSimulator(model, sim_shapes=dict(x=(10,)), pnames=2)
        simulator.set_dask_cluster(cluster)

        with tempfile.TemporaryDirectory() as tmpdir:
            pars = zarr.open(f"{tmpdir}/pars.zarr", shape=(100, 2))
            pars[:, :] = np.random.random(pars.shape)
            synchronizer = zarr.ProcessSynchronizer(path=f"{tmpdir}/x.sync")
            x = zarr.open(
                f"{tmpdir}/x.zarr", shape=(100, 10), synchronizer=synchronizer
            )
            x[:, :] = 0.0
            sims = dict(x=x.oindex)
            synchronizer = zarr.ProcessSynchronizer(path=f"{tmpdir}/sim_status.sync")
            sim_status = zarr.open(
                f"{tmpdir}/sim_status.zarr",
                shape=(100,),
                synchronizer=synchronizer,
                dtype="int",
            )
            sim_status[:] = np.full(100, SimulationStatus.RUNNING, dtype="int")

            # the following is non-blocking (it immediately returns)
            simulator._run(
                v=pars,
                sims=sims,
                sim_status=sim_status.oindex,
                indices=np.arange(100, dtype=np.int),
                collect_in_memory=False,
                batch_size=20,
            )

            # need to wait for tasks to be completed
            _wait_for_all_tasks()

            assert np.all(sim_status[:] == SimulationStatus.FINISHED)
            assert not np.all(np.isclose(sims["x"][:, :].sum(axis=1), 0.0))
        simulator.client.close()
        cluster.close()

    def test_run_a_simulator_that_is_setup_from_command_line(self):
        """Run a simulator based on a command line model

        Notes:
            Need to have a cluster which uses only processes since each
            instance of the model is run in a separate subdirectory.
        """
        cluster = LocalCluster(n_workers=2, processes=True, threads_per_worker=1)

        def set_input(v):
            return f"{v[0]} + {v[1]}\n"

        def get_output(stdout, _):
            return {"sum": float(stdout)}

        simulator = DaskSimulator.from_command(
            command="bc -l",
            set_input_method=set_input,
            get_output_method=get_output,
            pnames=2,
            sim_shapes={"sum": ()},
        )
        simulator.set_dask_cluster(cluster)

        pars = np.random.random((100, 2))
        sims = dict(sum=np.zeros(100))
        sim_status = np.full(100, SimulationStatus.RUNNING, dtype=np.int)

        simulator._run(
            v=pars,
            sims=sims,
            sim_status=sim_status,
            indices=np.arange(100, dtype=np.int),
        )

        assert np.all(sim_status == SimulationStatus.FINISHED)
        assert not np.any(np.isclose(sims["sum"], 0.0))<|MERGE_RESOLUTION|>--- conflicted
+++ resolved
@@ -6,7 +6,8 @@
 import zarr
 from dask.distributed import LocalCluster, get_client
 
-from swyft import DaskSimulator, Prior, Simulator
+from swyft import DaskSimulator, Simulator
+from swyft.prior import get_uniform_prior
 from swyft.store.simulator import SimulationStatus
 
 
@@ -42,172 +43,28 @@
         time.sleep(0.1)
 
 
-<<<<<<< HEAD
-def test_run_simulator_with_processes_and_numpy_array():
-    """
-    If the store is in memory (here a Numpy array) and the Dask workers do not
-    share  memory with the client (e.g. we have a processes-based cluster),
-    collect_in_memory must be set to True.
-    """
-    cluster = LocalCluster(n_workers=2, processes=True, threads_per_worker=1)
-    simulator = DaskSimulator(model, sim_shapes=dict(x=(10,)), parameter_names=2)
-    simulator.set_dask_cluster(cluster)
-
-    pars = np.random.random((100, 2))
-    sims = dict(x=np.zeros((100, 10)))
-    sim_status = np.full(100, SimulationStatus.RUNNING, dtype=np.int)
-
-    simulator._run(
-        v=pars,
-        sims=sims,
-        sim_status=sim_status,
-        indices=np.arange(100, dtype=np.int),
-        collect_in_memory=True,
-        batch_size=20,
-    )
-
-    assert np.all(sim_status == SimulationStatus.FINISHED)
-    assert not np.all(np.isclose(sims["x"].sum(axis=1), 0.0))
-    simulator.client.close()
-    cluster.close()
-
-
-def test_run_simulator_with_threads_and_numpy_array():
-    """
-    If the store is in memory (here a Numpy array) and the Dask workers share
-    memory with the client (i.e. we have a threads-based cluster),
-    collect_in_memory can be set to False.
-    """
-    cluster = LocalCluster(n_workers=2, processes=False, threads_per_worker=1)
-    simulator = DaskSimulator(model, sim_shapes=dict(x=(10,)), parameter_names=2)
-    simulator.set_dask_cluster(cluster)
-
-    pars = np.random.random((100, 2))
-    sims = dict(x=np.zeros((100, 10)))
-    sim_status = np.full(100, SimulationStatus.RUNNING, dtype=np.int)
-
-    # the following is non-blocking (it immediately returns)
-    simulator._run(
-        v=pars,
-        sims=sims,
-        sim_status=sim_status,
-        indices=np.arange(100, dtype=np.int),
-        collect_in_memory=False,
-        batch_size=20,
-    )
-
-    # need to wait for tasks to be completed
-    _wait_for_all_tasks()
-
-    assert np.all(sim_status == SimulationStatus.FINISHED)
-    assert not np.all(np.isclose(sims["x"].sum(axis=1), 0.0))
-    simulator.client.close()
-    cluster.close()
-
-
-def test_run_simulator_with_processes_and_zarr_memory_store():
-    """
-    If the store is in memory (here a Zarr MemoryStore) and the Dask workers do
-    not share memory with the client (i.e. we have a processes-based cluster),
-    collect_in_memory must be set to True.
-    """
-    cluster = LocalCluster(n_workers=2, processes=True, threads_per_worker=1)
-    simulator = DaskSimulator(model, sim_shapes=dict(x=(10,)), parameter_names=2)
-    simulator.set_dask_cluster(cluster)
-
-    pars = zarr.zeros((100, 2))
-    pars[:, :] = np.random.random(pars.shape)
-    x = zarr.zeros((100, 10))
-    sims = dict(x=x.oindex)
-    sim_status = zarr.full(100, SimulationStatus.RUNNING, dtype="int")
-
-    simulator._run(
-        v=pars,
-        sims=sims,
-        sim_status=sim_status.oindex,
-        indices=np.arange(100, dtype=np.int),
-        collect_in_memory=True,
-        batch_size=20,
-    )
-
-    assert np.all(sim_status[:] == SimulationStatus.FINISHED)
-    assert not np.all(np.isclose(sims["x"][:, :].sum(axis=1), 0.0))
-    simulator.client.close()
-    cluster.close()
-
-
-def test_run_simulator_with_threads_and_zarr_memory_store():
-    """
-    If the store is in memory (here a Zarr MemoryStore) and the Dask workers
-    share memory with the client (i.e. we have a threads-based cluster),
-    collect_in_memory can be set to False.
-    """
-    cluster = LocalCluster(n_workers=2, processes=False, threads_per_worker=1)
-    simulator = DaskSimulator(model, sim_shapes=dict(x=(10,)), parameter_names=2)
-    simulator.set_dask_cluster(cluster)
-
-    pars = zarr.zeros((100, 2))
-    pars[:, :] = np.random.random(pars.shape)
-    x = zarr.zeros((100, 10))
-    sims = dict(x=x.oindex)
-    sim_status = zarr.full(100, SimulationStatus.RUNNING, dtype="int")
-
-    # the following is non-blocking (it immediately returns)
-    simulator._run(
-        v=pars,
-        sims=sims,
-        sim_status=sim_status.oindex,
-        indices=np.arange(100, dtype=np.int),
-        collect_in_memory=False,
-        batch_size=20,
-    )
-
-    # need to wait for tasks to be completed
-    _wait_for_all_tasks()
-
-    assert np.all(sim_status[:] == SimulationStatus.FINISHED)
-    assert not np.all(np.isclose(sims["x"][:, :].sum(axis=1), 0.0))
-    simulator.client.close()
-    cluster.close()
-
-
-def test_run_simulator_with_threads_and_zarr_directory_store():
-    """
-    If the store is on disk (here a Zarr DirectoryStore), collect_in_memory can
-    be set to False (but synchronization needs to be employed).
-    """
-    cluster = LocalCluster(n_workers=2, processes=False, threads_per_worker=1)
-    simulator = DaskSimulator(model, sim_shapes=dict(x=(10,)), parameter_names=2)
-    simulator.set_dask_cluster(cluster)
-
-    with tempfile.TemporaryDirectory() as tmpdir:
-        pars = zarr.open(f"{tmpdir}/pars.zarr", shape=(100, 2))
-        pars[:, :] = np.random.random(pars.shape)
-        x = zarr.open(
-            f"{tmpdir}/x.zarr", shape=(100, 10), synchronizer=zarr.ThreadSynchronizer()
-=======
 class TestSimulator(unittest.TestCase):
     def test_run_simulator_all_pass(self):
-        simulator = Simulator(model, sim_shapes=dict(x=(10,)), pnames=2)
+        simulator = Simulator(model, sim_shapes=dict(x=(10,)), parameter_names=2)
         pars = np.random.random((100, 2))
         sims = dict(x=np.zeros((100, 10)))
-        sim_status = np.full(100, SimulationStatus.RUNNING, dtype=np.int)
-
-        simulator._run(
-            v=pars,
-            sims=sims,
-            sim_status=sim_status,
-            indices=np.arange(100, dtype=np.int),
+        sim_status = np.full(100, SimulationStatus.RUNNING, dtype=int)
+
+        simulator._run(
+            v=pars,
+            sims=sims,
+            sim_status=sim_status,
+            indices=np.arange(100, dtype=int),
         )
 
         assert np.all(sim_status == SimulationStatus.FINISHED)
         assert not np.all(np.isclose(sims["x"].sum(axis=1), 0.0))
 
     def test_run_simulator_fail_on_wrong_sim_shape(self):
-        simulator = Simulator(model, sim_shapes=dict(x=(11,)), pnames=2)
+        simulator = Simulator(model, sim_shapes=dict(x=(11,)), parameter_names=2)
         pars = np.random.random((100, 2))
         sims = dict(x=np.zeros((100, 11)))
-        sim_status = np.full(100, SimulationStatus.RUNNING, dtype=np.int)
+        sim_status = np.full(100, SimulationStatus.RUNNING, dtype=int)
 
         self.assertRaises(
             ValueError,
@@ -215,37 +72,38 @@
             pars,
             sims,
             sim_status,
-            np.arange(100, dtype=np.int),
->>>>>>> 8a6d53e3
+            np.arange(100, dtype=int),
         )
 
     def test_run_simulator_fail_on_wrong_num_params(self):
-        simulator = Simulator(model, sim_shapes=dict(x=(10,)), pnames=1)
+        simulator = Simulator(model, sim_shapes=dict(x=(10,)), parameter_names=1)
         pars = np.random.random((100, 1))
         sims = dict(x=np.zeros((100, 10)))
-        sim_status = np.full(100, SimulationStatus.RUNNING, dtype=np.int)
-
-        simulator._run(
-            v=pars,
-            sims=sims,
-            sim_status=sim_status,
-            indices=np.arange(100, dtype=np.int),
+        sim_status = np.full(100, SimulationStatus.RUNNING, dtype=int)
+
+        simulator._run(
+            v=pars,
+            sims=sims,
+            sim_status=sim_status,
+            indices=np.arange(100, dtype=int),
         )
 
         assert np.all(sim_status == SimulationStatus.FAILED)
 
     def test_run_simulator_partial_fail(self):
-        simulator = Simulator(model_fail_if_negative, sim_shapes=dict(x=(1,)), pnames=1)
+        simulator = Simulator(
+            model_fail_if_negative, sim_shapes=dict(x=(1,)), parameter_names=1
+        )
         pars = np.ones((100,))
         pars[0:49] = -1
         sims = dict(x=np.zeros((100, 1)))
-        sim_status = np.full(100, SimulationStatus.RUNNING, dtype=np.int)
-
-        simulator._run(
-            v=pars,
-            sims=sims,
-            sim_status=sim_status,
-            indices=np.arange(100, dtype=np.int),
+        sim_status = np.full(100, SimulationStatus.RUNNING, dtype=int)
+
+        simulator._run(
+            v=pars,
+            sims=sims,
+            sim_status=sim_status,
+            indices=np.arange(100, dtype=int),
         )
 
         assert np.all(sim_status[:49] == SimulationStatus.FAILED)
@@ -255,19 +113,19 @@
         simulator = Simulator(
             model_inf_if_negative,
             sim_shapes=dict(x=(1,)),
-            pnames=1,
+            parameter_names=1,
             fail_on_non_finite=True,
         )
         pars = np.ones((100,))
         pars[0:49] = -1
         sims = dict(x=np.zeros((100, 1)))
-        sim_status = np.full(100, SimulationStatus.RUNNING, dtype=np.int)
-
-        simulator._run(
-            v=pars,
-            sims=sims,
-            sim_status=sim_status,
-            indices=np.arange(100, dtype=np.int),
+        sim_status = np.full(100, SimulationStatus.RUNNING, dtype=int)
+
+        simulator._run(
+            v=pars,
+            sims=sims,
+            sim_status=sim_status,
+            indices=np.arange(100, dtype=int),
         )
 
         assert np.all(sim_status[:49] == SimulationStatus.FAILED)
@@ -277,26 +135,26 @@
         simulator = Simulator(
             model_inf_if_negative,
             sim_shapes=dict(x=(1,)),
-            pnames=1,
+            parameter_names=1,
             fail_on_non_finite=False,
         )
         pars = np.ones((100,))
         pars[0:49] = -1
         sims = dict(x=np.zeros((100, 1)))
-        sim_status = np.full(100, SimulationStatus.RUNNING, dtype=np.int)
-
-        simulator._run(
-            v=pars,
-            sims=sims,
-            sim_status=sim_status,
-            indices=np.arange(100, dtype=np.int),
+        sim_status = np.full(100, SimulationStatus.RUNNING, dtype=int)
+
+        simulator._run(
+            v=pars,
+            sims=sims,
+            sim_status=sim_status,
+            indices=np.arange(100, dtype=int),
         )
 
         assert np.all(sim_status[50:] == SimulationStatus.FINISHED)
 
     def test_run_simulator_with_zarr_memory_store(self):
         """Test the simulator with a store based on Zarr MemoryStore."""
-        simulator = Simulator(model, sim_shapes=dict(x=(10,)), pnames=2)
+        simulator = Simulator(model, sim_shapes=dict(x=(10,)), parameter_names=2)
 
         pars = zarr.zeros((100, 2))
         pars[:, :] = np.random.random(pars.shape)
@@ -308,7 +166,7 @@
             v=pars,
             sims=sims,
             sim_status=sim_status.oindex,
-            indices=np.arange(100, dtype=np.int),
+            indices=np.arange(100, dtype=int),
         )
 
         assert np.all(sim_status[:] == SimulationStatus.FINISHED)
@@ -316,7 +174,7 @@
 
     def test_run_simulator_with_zarr_directory_store(self):
         """Test simulator with a store based on Zarr DirectoryStore."""
-        simulator = Simulator(model, sim_shapes=dict(x=(10,)), pnames=2)
+        simulator = Simulator(model, sim_shapes=dict(x=(10,)), parameter_names=2)
 
         with tempfile.TemporaryDirectory() as tmpdir:
             pars = zarr.open(f"{tmpdir}/pars.zarr", shape=(100, 2))
@@ -331,16 +189,17 @@
                 v=pars,
                 sims=sims,
                 sim_status=sim_status.oindex,
-                indices=np.arange(100, dtype=np.int),
+                indices=np.arange(100, dtype=int),
             )
 
             assert np.all(sim_status[:] == SimulationStatus.FINISHED)
             assert not np.all(np.isclose(sims["x"][:, :].sum(axis=1), 0.0))
 
     def test_setup_simulator_from_model_function(self):
-        prior = Prior(lambda u: u * 2 - 1, 2)
+        dimension = 2
+        prior = get_uniform_prior(-1 * np.ones(dimension), np.ones(dimension))
         simulator = Simulator.from_model(model, prior)
-        assert len(simulator.pnames) == 2
+        assert len(simulator.parameter_names) == 2
         assert simulator.sim_shapes == {"x": (10,)}
 
     def test_run_a_simulator_that_is_setup_from_command_line(self):
@@ -354,19 +213,19 @@
             command="bc -l",
             set_input_method=set_input,
             get_output_method=get_output,
-            pnames=2,
+            parameter_names=2,
             sim_shapes={"sum": ()},
         )
 
         pars = np.random.random((100, 2))
         sims = dict(sum=np.zeros(100))
-        sim_status = np.full(100, SimulationStatus.RUNNING, dtype=np.int)
-
-        simulator._run(
-            v=pars,
-            sims=sims,
-            sim_status=sim_status,
-            indices=np.arange(100, dtype=np.int),
+        sim_status = np.full(100, SimulationStatus.RUNNING, dtype=int)
+
+        simulator._run(
+            v=pars,
+            sims=sims,
+            sim_status=sim_status,
+            indices=np.arange(100, dtype=int),
         )
 
         assert np.all(sim_status == SimulationStatus.FINISHED)
@@ -377,7 +236,7 @@
     def test_connect_to_dask_simulator(self):
         cluster = LocalCluster(n_workers=2, processes=True, threads_per_worker=1)
         simulator = DaskSimulator(
-            model_fail_if_negative, sim_shapes=dict(x=(10,)), pnames=2
+            model_fail_if_negative, sim_shapes=dict(x=(10,)), parameter_names=2
         )
         simulator.set_dask_cluster(cluster)
         assert cluster.name == simulator.client.cluster.name
@@ -391,18 +250,18 @@
         collect_in_memory must be set to True.
         """
         cluster = LocalCluster(n_workers=2, processes=True, threads_per_worker=1)
-        simulator = DaskSimulator(model, sim_shapes=dict(x=(10,)), pnames=2)
+        simulator = DaskSimulator(model, sim_shapes=dict(x=(10,)), parameter_names=2)
         simulator.set_dask_cluster(cluster)
 
         pars = np.random.random((100, 2))
         sims = dict(x=np.zeros((100, 10)))
-        sim_status = np.full(100, SimulationStatus.RUNNING, dtype=np.int)
-
-        simulator._run(
-            v=pars,
-            sims=sims,
-            sim_status=sim_status,
-            indices=np.arange(100, dtype=np.int),
+        sim_status = np.full(100, SimulationStatus.RUNNING, dtype=int)
+
+        simulator._run(
+            v=pars,
+            sims=sims,
+            sim_status=sim_status,
+            indices=np.arange(100, dtype=int),
             collect_in_memory=True,
             batch_size=20,
         )
@@ -419,19 +278,19 @@
         collect_in_memory can be set to False.
         """
         cluster = LocalCluster(n_workers=2, processes=False, threads_per_worker=1)
-        simulator = DaskSimulator(model, sim_shapes=dict(x=(10,)), pnames=2)
+        simulator = DaskSimulator(model, sim_shapes=dict(x=(10,)), parameter_names=2)
         simulator.set_dask_cluster(cluster)
 
         pars = np.random.random((100, 2))
         sims = dict(x=np.zeros((100, 10)))
-        sim_status = np.full(100, SimulationStatus.RUNNING, dtype=np.int)
+        sim_status = np.full(100, SimulationStatus.RUNNING, dtype=int)
 
         # the following is non-blocking (it immediately returns)
         simulator._run(
             v=pars,
             sims=sims,
             sim_status=sim_status,
-            indices=np.arange(100, dtype=np.int),
+            indices=np.arange(100, dtype=int),
             collect_in_memory=False,
             batch_size=20,
         )
@@ -451,7 +310,7 @@
         collect_in_memory must be set to True.
         """
         cluster = LocalCluster(n_workers=2, processes=True, threads_per_worker=1)
-        simulator = DaskSimulator(model, sim_shapes=dict(x=(10,)), pnames=2)
+        simulator = DaskSimulator(model, sim_shapes=dict(x=(10,)), parameter_names=2)
         simulator.set_dask_cluster(cluster)
 
         pars = zarr.zeros((100, 2))
@@ -460,25 +319,14 @@
         sims = dict(x=x.oindex)
         sim_status = zarr.full(100, SimulationStatus.RUNNING, dtype="int")
 
-<<<<<<< HEAD
-def test_run_simulator_with_processes_and_zarr_directory_store():
-    """
-    If the store is on disk (here a Zarr DirectoryStore), collect_in_memory can
-    be set to False (but synchronization needs to be employed).
-    """
-    cluster = LocalCluster(n_workers=2, processes=True, threads_per_worker=1)
-    simulator = DaskSimulator(model, sim_shapes=dict(x=(10,)), parameter_names=2)
-    simulator.set_dask_cluster(cluster)
-=======
         simulator._run(
             v=pars,
             sims=sims,
             sim_status=sim_status.oindex,
-            indices=np.arange(100, dtype=np.int),
+            indices=np.arange(100, dtype=int),
             collect_in_memory=True,
             batch_size=20,
         )
->>>>>>> 8a6d53e3
 
         assert np.all(sim_status[:] == SimulationStatus.FINISHED)
         assert not np.all(np.isclose(sims["x"][:, :].sum(axis=1), 0.0))
@@ -492,7 +340,7 @@
         collect_in_memory can be set to False.
         """
         cluster = LocalCluster(n_workers=2, processes=False, threads_per_worker=1)
-        simulator = DaskSimulator(model, sim_shapes=dict(x=(10,)), pnames=2)
+        simulator = DaskSimulator(model, sim_shapes=dict(x=(10,)), parameter_names=2)
         simulator.set_dask_cluster(cluster)
 
         pars = zarr.zeros((100, 2))
@@ -506,7 +354,7 @@
             v=pars,
             sims=sims,
             sim_status=sim_status.oindex,
-            indices=np.arange(100, dtype=np.int),
+            indices=np.arange(100, dtype=int),
             collect_in_memory=False,
             batch_size=20,
         )
@@ -525,7 +373,7 @@
         be set to False (but synchronization needs to be employed).
         """
         cluster = LocalCluster(n_workers=2, processes=False, threads_per_worker=1)
-        simulator = DaskSimulator(model, sim_shapes=dict(x=(10,)), pnames=2)
+        simulator = DaskSimulator(model, sim_shapes=dict(x=(10,)), parameter_names=2)
         simulator.set_dask_cluster(cluster)
 
         with tempfile.TemporaryDirectory() as tmpdir:
@@ -550,7 +398,7 @@
                 v=pars,
                 sims=sims,
                 sim_status=sim_status.oindex,
-                indices=np.arange(100, dtype=np.int),
+                indices=np.arange(100, dtype=int),
                 collect_in_memory=False,
                 batch_size=20,
             )
@@ -569,7 +417,7 @@
         be set to False (but synchronization needs to be employed).
         """
         cluster = LocalCluster(n_workers=2, processes=True, threads_per_worker=1)
-        simulator = DaskSimulator(model, sim_shapes=dict(x=(10,)), pnames=2)
+        simulator = DaskSimulator(model, sim_shapes=dict(x=(10,)), parameter_names=2)
         simulator.set_dask_cluster(cluster)
 
         with tempfile.TemporaryDirectory() as tmpdir:
@@ -595,7 +443,7 @@
                 v=pars,
                 sims=sims,
                 sim_status=sim_status.oindex,
-                indices=np.arange(100, dtype=np.int),
+                indices=np.arange(100, dtype=int),
                 collect_in_memory=False,
                 batch_size=20,
             )
@@ -627,20 +475,20 @@
             command="bc -l",
             set_input_method=set_input,
             get_output_method=get_output,
-            pnames=2,
+            parameter_names=2,
             sim_shapes={"sum": ()},
         )
         simulator.set_dask_cluster(cluster)
 
         pars = np.random.random((100, 2))
         sims = dict(sum=np.zeros(100))
-        sim_status = np.full(100, SimulationStatus.RUNNING, dtype=np.int)
-
-        simulator._run(
-            v=pars,
-            sims=sims,
-            sim_status=sim_status,
-            indices=np.arange(100, dtype=np.int),
+        sim_status = np.full(100, SimulationStatus.RUNNING, dtype=int)
+
+        simulator._run(
+            v=pars,
+            sims=sims,
+            sim_status=sim_status,
+            indices=np.arange(100, dtype=int),
         )
 
         assert np.all(sim_status == SimulationStatus.FINISHED)
