--- conflicted
+++ resolved
@@ -32,13 +32,10 @@
     matplotlib>=3.1.3
     scikit-learn>=0.23.2
     dask[complete]>=2021.3.0
-<<<<<<< HEAD
     pandas
     seaborn
     toolz
-=======
     fasteners==0.15
->>>>>>> 00d1071e
 
 [options.extras_require]
 dev =
