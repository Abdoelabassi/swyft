--- conflicted
+++ resolved
@@ -1,16 +1,8 @@
-<<<<<<< HEAD
-from .bounds import Bound, Prior
-from .inference import Microscope, Posteriors, Task
-from .networks import DefaultHead, DefaultTail, Module, OnlineNormalizationLayer
-from .store import Dataset, DirectoryStore, MemoryStore, Simulator
-from .utils import corner, plot1d
-=======
 from swyft.bounds import Bound, Prior
-from swyft.inference import Microscope, Posteriors
+from swyft.inference import Microscope, Posteriors, Task
 from swyft.networks import DefaultHead, DefaultTail, Module, OnlineNormalizationLayer
 from swyft.store import Dataset, DirectoryStore, ExactDataset, MemoryStore, Simulator
 from swyft.utils import corner, plot1d
->>>>>>> 499a1907
 
 def zen():
     print("  Cursed by the dimensionality of your nuisance space?")
