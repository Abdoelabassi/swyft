import logging
from warnings import warn

import numpy as np
import torch

import swyft
from swyft.types import Array
from swyft.utils import tupelize_marginals
from .ratios import RatioEstimator
from swyft.networks import DefaultHead, DefaultTail

log = logging.getLogger(__name__)

<<<<<<< HEAD
=======

class PosteriorCollection:
    def __init__(self, rc, prior):
        """Marginal container initialization.

        Args:
            rc (RatioCollection)
            prior (BoundPrior)
        """
        self._rc = rc
        self._prior = prior

    def sample(self, N, obs, device=None, n_batch=10_000):
        """Resturn weighted posterior samples for given observation.

        Args:
            obs (dict): Observation of interest.
            N (int): Number of samples to return.
        """
        v = self._prior.sample(N)  # prior samples

        # Unmasked original wrongly normalized log_prob densities
        # log_probs = self._prior.log_prob(v)
        u = self._prior.ptrans.u(v)

        ratios = self._rc.ratios(
            obs, u, device=device, n_batch=n_batch
        )  # evaluate lnL for reference observation
        weights = {}
        for k, val in ratios.items():

            weights[k] = np.exp(val)

        return dict(params=v, weights=weights)

    def rejection_sample(
        self,
        N: int,
        obs: dict,
        excess_factor: int = 100,
        maxiter: int = 1000,
        device=None,
        n_batch=10_000,
    ):
        """Samples from each marginal using rejection sampling.

        Args:
            N (int): number of samples in each marginal to output
            obs (dict): target observation
            excess_factor (int, optional): N_to_reject = excess_factor * N . Defaults to 100.
            maxiter (int, optional): maximum loop attempts to draw N. Defaults to 1000.

        Returns:
            Dict[str, np.ndarray]: keys are marginal tuples, values are samples

        Reference:
            Section 23.3.3
            Machine Learning: A Probabilistic Perspective
            Kevin P. Murphy
        """
        weighted_samples = self.sample(
            N=10 * excess_factor * N, obs=obs, device=None, n_batch=10_000
        )
        maximum_log_likelihood_estimates = {
            k: np.log(np.max(v)) for k, v in weighted_samples["weights"].items()
        }
        param_tuples = set(weighted_samples["weights"].keys())
        collector = {k: [] for k in param_tuples}
        out = {}

        # Do the rejection sampling.
        # When a particular key hits the necessary samples, stop calculating on it to reduce cost.
        # Send that key to out.
        counter = 0
        remaining_param_tuples = param_tuples
        while counter < maxiter:
            # Calculate chance to keep a sample
            log_prob_to_keep = {
                pt: np.log(weighted_samples["weights"][pt])
                - maximum_log_likelihood_estimates[pt]
                for pt in remaining_param_tuples
            }

            # Draw and determine if samples are kept
            to_keep = {
                pt: np.less_equal(np.log(np.random.rand(*v.shape)), v)
                for pt, v in log_prob_to_keep.items()
            }
            # Collect samples for every tuple of parameters, if there are enough, add them to out.
            for param_tuple in remaining_param_tuples:
                kept_all_params = weighted_samples["params"][to_keep[param_tuple]]
                kept_params = kept_all_params[..., param_tuple]
                collector[param_tuple].append(kept_params)
                concatenated = np.concatenate(collector[param_tuple])[:N]
                if len(concatenated) == N:
                    out[param_tuple] = concatenated

            # Remove the param_tuples which we already have in out, thus not to calculate for them anymore.
            for param_tuple in out.keys():
                if param_tuple in remaining_param_tuples:
                    remaining_param_tuples.remove(param_tuple)

            if len(remaining_param_tuples) > 0:
                weighted_samples = self.sample(
                    N=excess_factor * N, obs=obs, device=device, n_batch=n_batch
                )
            else:
                return out
            counter += 1
        warn(
            f"Max iterations {maxiter} reached there were not enough samples produced in {remaining_param_tuples}."
        )
        return out

    def state_dict(self):
        return dict(rc=self._rc.state_dict(), prior=self._prior.state_dict())

    @classmethod
    def from_state_dict(cls, state_dict):
        return cls(
            RatioCollection.from_state_dict(state_dict["rc"]),
            swyft.Prior.from_state_dict(state_dict["prior"]),
        )

    @classmethod
    def load(cls, filename):
        sd = torch.load(filename)
        return cls.from_state_dict(sd)

    def save(self, filename):
        sd = self.state_dict()
        torch.save(sd, filename)


>>>>>>> 499a1907
class Posteriors:
    def __init__(self, dataset, simhook=None):
        # Store relevant information about dataset
        self._prior = dataset.prior
        self._indices = dataset.indices
        self._N = len(dataset)
        self._ratios = {}

        # Temporary
        self._dataset = dataset

    def add(
        self,
        marginals,
        head=DefaultHead,
        tail=DefaultTail,
        head_args: dict = {},
        tail_args: dict = {},
        device="cpu",
    ):
        """Add marginals.

        Args:
            head (swyft.Module instance or type): Head network (optional).
            tail (swyft.Module instance or type): Tail network (optional).
            head_args (dict): Keyword arguments for head network instantiation.
            tail_args (dict): Keyword arguments for tail network instantiation.
        """
        marginals = tupelize_marginals(marginals)
        re = RatioEstimator(
            marginals,
            device=device,
            head=head,
            tail=tail,
            head_args=head_args,
            tail_args=tail_args,
        )
        self._ratios[marginals] = re

<<<<<<< HEAD
    def train(
        self,
        marginals,
        train_args: dict = {}
    ):
        """Train marginals.

        Args:
            train_args (dict): Training keyword arguments.
        """
        marginals = tupelize_marginals(marginals)
        re = self._ratios[marginals]
        re.train(self._dataset, **train_args)

    def sample(self, N, obs0):
        """Resturn weighted posterior samples for given observation.

        Args:
            obs0 (dict): Observation of interest.
            N (int): Number of samples to return.
        """
        v = self._prior.sample(N)  # prior samples

        # Unmasked original wrongly normalized log_prob densities
        #log_probs = self._prior.log_prob(v)
        u = self._prior.ptrans.u(v)

        ratios = self._eval_ratios(obs0, u)  # evaluate lnL for reference observation
        weights = {}
        for k, val in ratios.items():
            weights[k] = np.exp(val)
        return dict(params=v, weights=weights)
=======
    def sample(self, N, obs, device=None, n_batch=10_000):
        post = PosteriorCollection(self.ratios, self._prior)
        samples = post.sample(N, obs, device=device, n_batch=n_batch)
        return samples
>>>>>>> 499a1907

    def rejection_sample(
        self,
        N: int,
        obs: dict,
        excess_factor: int = 100,
        maxiter: int = 1000,
        device=None,
        n_batch=10_000,
    ):
        """Samples from each marginal using rejection sampling.

        Args:
            N (int): number of samples in each marginal to output
            obs (dict): target observation
            excess_factor (int, optional): N_to_reject = excess_factor * N . Defaults to 100.
            maxiter (int, optional): maximum loop attempts to draw N. Defaults to 1000.

        Returns:
            Dict[str, np.ndarray]: keys are marginal tuples, values are samples

        Reference:
            Section 23.3.3
            Machine Learning: A Probabilistic Perspective
            Kevin P. Murphy
        """
        post = PosteriorCollection(self.ratios, self._prior)
        return post.rejection_sample(
            N=N,
            obs=obs,
            excess_factor=excess_factor,
            maxiter=maxiter,
            device=device,
            n_batch=n_batch,
        )

    @property
    def bound(self):
        return self._prior.bound

    @property
    def ptrans(self):
        return self._prior.ptrans

    def _eval_ratios(self, obs: Array, params: Array, n_batch=100):
        result = {}
        for marginals, rc in self._ratios.items():
            ratios = rc.ratios(obs, params, n_batch=n_batch)
            result.update(ratios)
        return result

    def state_dict(self):
        state_dict = dict(
            prior=self._prior.state_dict(),
            indices=self._indices,
            N=self._N,
            ratios=[r.state_dict() for r in self._ratios],
        )
        return state_dict

    @classmethod
    def from_state_dict(cls, state_dict, dataset=None, device="cpu"):
        obj = Posteriors.__new__(Posteriors)
        obj._prior = swyft.Prior.from_state_dict(state_dict["prior"])
        obj._indices = state_dict["indices"]
        obj._N = state_dict["N"]
        obj._ratios = [
            RatioEstimator.from_state_dict(sd) for sd in state_dict["ratios"]
        ]

        obj._dataset = dataset
        obj._device = device
        return obj

    @classmethod
    def load(cls, filename, dataset=None, device="cpu"):
        sd = torch.load(filename)
        return cls.from_state_dict(sd, dataset=dataset, device=device)

    def save(self, filename):
        sd = self.state_dict()
        torch.save(sd, filename)

    @classmethod
    def from_Microscope(cls, micro):
        # FIXME: Return copy
        return micro._posteriors[-1]<|MERGE_RESOLUTION|>--- conflicted
+++ resolved
@@ -12,9 +12,7 @@
 
 log = logging.getLogger(__name__)
 
-<<<<<<< HEAD
-=======
-
+# TODO: Deprecate!
 class PosteriorCollection:
     def __init__(self, rc, prior):
         """Marginal container initialization.
@@ -148,7 +146,6 @@
         torch.save(sd, filename)
 
 
->>>>>>> 499a1907
 class Posteriors:
     def __init__(self, dataset, simhook=None):
         # Store relevant information about dataset
@@ -188,7 +185,6 @@
         )
         self._ratios[marginals] = re
 
-<<<<<<< HEAD
     def train(
         self,
         marginals,
@@ -221,13 +217,13 @@
         for k, val in ratios.items():
             weights[k] = np.exp(val)
         return dict(params=v, weights=weights)
-=======
-    def sample(self, N, obs, device=None, n_batch=10_000):
-        post = PosteriorCollection(self.ratios, self._prior)
-        samples = post.sample(N, obs, device=device, n_batch=n_batch)
-        return samples
->>>>>>> 499a1907
-
+
+#    def sample(self, N, obs, device=None, n_batch=10_000):
+#        post = PosteriorCollection(self.ratios, self._prior)
+#        samples = post.sample(N, obs, device=device, n_batch=n_batch)
+#        return samples
+
+    # TODO: Import from PosteriorCollection
     def rejection_sample(
         self,
         N: int,
